{
    "name": "google/cloud",
    "type": "library",
    "description": "Google Cloud Client Library",
    "keywords": [
        "google apis client",
        "google api client",
        "google apis",
        "google api",
        "google",
        "google cloud platform",
        "google cloud",
        "cloud",
        "bigquery",
        "big query",
        "datastore",
        "stackdriver logging",
        "language",
        "natural language",
        "pubsub",
        "pub sub",
        "spanner",
        "speech",
        "storage",
        "gcs",
        "translate",
        "translation",
        "vision"
    ],
    "homepage": "http://github.com/GoogleCloudPlatform/google-cloud-php",
    "license": "Apache-2.0",
    "authors": [
        {
            "name": "Dave Supplee",
            "email": "dwsupplee@gmail.com"
        },
        {
            "name": "John Pedrie",
            "email": "john@pedrie.com"
        }
    ],
    "require": {
        "php": ">=5.5",
        "rize/uri-template": "~0.3",
        "google/auth": "^0.11",
        "guzzlehttp/guzzle": "^5.3|^6.0",
        "guzzlehttp/psr7": "^1.2",
        "monolog/monolog": "~1",
        "psr/http-message": "1.0.*"
    },
    "require-dev": {
        "phpunit/phpunit": "4.8.*",
        "squizlabs/php_codesniffer": "2.*",
        "phpdocumentor/reflection": "^3.0",
        "symfony/console": "^3.0",
        "league/json-guard": "^0.3",
        "erusev/parsedown": "^1.6",
        "vierbergenlars/php-semver": "^3.0",
<<<<<<< HEAD
        "google/proto-client-php": "^0.12",
        "google/gax": "^0.9",
        "symfony/lock": "dev-master#1ba6ac9"
=======
        "google/proto-client-php": "^0.13",
        "google/gax": "^0.8"
>>>>>>> 867517b3
    },
    "suggest": {
        "google/gax": "Required to support gRPC",
        "google/proto-client-php": "Required to support gRPC",
        "symfony/lock": "Required for the Spanner cached based session pool. Please require the following commit: dev-master#1ba6ac9"
    },
    "autoload": {
        "psr-4": {
            "Google\\Cloud\\": "src"
        }
    },
    "autoload-dev": {
        "psr-4": {
            "Google\\Cloud\\Dev\\": "dev/src",
            "Google\\Cloud\\Tests\\System\\": "tests/system",
            "Google\\Cloud\\Tests\\Unit\\": "tests/unit"
        },
        "files": ["dev/src/Functions.php"]
    },
    "scripts": {
        "google-cloud": "dev/google-cloud"
    },
    "extra": {
        "component": {
            "id": "google-cloud",
            "target": "git@github.com:jdpedrie-gcp/google-cloud-php.git",
            "path": "src",
            "entry": "ServiceBuilder.php"
        }
    }
}<|MERGE_RESOLUTION|>--- conflicted
+++ resolved
@@ -56,14 +56,9 @@
         "league/json-guard": "^0.3",
         "erusev/parsedown": "^1.6",
         "vierbergenlars/php-semver": "^3.0",
-<<<<<<< HEAD
-        "google/proto-client-php": "^0.12",
+        "google/proto-client-php": "^0.13",
         "google/gax": "^0.9",
         "symfony/lock": "dev-master#1ba6ac9"
-=======
-        "google/proto-client-php": "^0.13",
-        "google/gax": "^0.8"
->>>>>>> 867517b3
     },
     "suggest": {
         "google/gax": "Required to support gRPC",
