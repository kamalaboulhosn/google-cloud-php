--- conflicted
+++ resolved
@@ -4,14 +4,8 @@
     "license": "Apache-2.0",
     "minimum-stability": "stable",
     "require": {
-<<<<<<< HEAD
-        "google/cloud-core": "^1.39",
-        "google/gax": "^1.1",
-        "twig/twig": "^3.3"
-=======
         "google/cloud-core": "^1.43",
         "google/gax": "^1.1"
->>>>>>> 5ff33d85
     },
     "require-dev": {
         "phpunit/phpunit": "^4.8|^5.0",
